--- conflicted
+++ resolved
@@ -184,20 +184,12 @@
 #audio_output {
 #	type		"alsa"
 #	name		"My ALSA Device"
-<<<<<<< HEAD
-#	device		"hw:0,0"	# optional
-#	format		"44100:16:2"	# optional
-#	mixer_type      "hardware"	# optional
-#	mixer_device	"default"	# optional
-#	mixer_control	"PCM"		# optional
-#	mixer_index	"0"		# optional
-=======
 ##	device		"hw:0,0"	# optional
 ##	format		"44100:16:2"	# optional
+##	mixer_type      "hardware"	# optional
 ##	mixer_device	"default"	# optional
 ##	mixer_control	"PCM"		# optional
 ##	mixer_index	"0"		# optional
->>>>>>> 985b8b2d
 #}
 #
 # An example of an OSS output:
@@ -205,18 +197,11 @@
 #audio_output {
 #	type		"oss"
 #	name		"My OSS Device"
-<<<<<<< HEAD
-#	device		"/dev/dsp"	# optional
-#	format		"44100:16:2"	# optional
-#	mixer_type      "hardware"	# optional
-#	mixer_device	"/dev/mixer"	# optional
-#	mixer_control	"PCM"		# optional
-=======
 ##	device		"/dev/dsp"	# optional
 ##	format		"44100:16:2"	# optional
+##	mixer_type      "hardware"	# optional
 ##	mixer_device	"/dev/mixer"	# optional
 ##	mixer_control	"PCM"		# optional
->>>>>>> 985b8b2d
 #}
 #
 # An example of a shout output (for streaming to Icecast):
@@ -232,34 +217,25 @@
 #	quality		"5.0"
 #	bitrate		"128"
 #	format		"44100:16:1"
-<<<<<<< HEAD
-#	protocol	"icecast2"		# optional
-#	user		"source"		# optional
-#	description	"My Stream Description"	# optional
-#	genre		"jazz"			# optional
-#	public		"no"			# optional
-#	timeout		"2"			# optional
-#	mixer_type      "software"		# optional
-#}
-#
-# An example of a recorder output:
-#
-#audio_output {
-#	type		"recorder"
-#	name		"My recorder"
-#	encoder		"vorbis"		# optional, vorbis or lame
-#	path		"/var/lib/mpd/recorder/mpd.ogg"
-#	quality		"5.0"			# do not define if bitrate is defined
-#	bitrate		"128"			# do not define if quality is defined
-#	format		"44100:16:1"
-=======
 ##	protocol	"icecast2"		# optional
 ##	user		"source"		# optional
 ##	description	"My Stream Description"	# optional
 ##	genre		"jazz"			# optional
 ##	public		"no"			# optional
 ##	timeout		"2"			# optional
->>>>>>> 985b8b2d
+##	mixer_type      "software"		# optional
+#}
+#
+# An example of a recorder output:
+#
+#audio_output {
+#	type		"recorder"
+#	name		"My recorder"
+#	encoder		"vorbis"		# optional, vorbis or lame
+#	path		"/var/lib/mpd/recorder/mpd.ogg"
+##	quality		"5.0"			# do not define if bitrate is defined
+#	bitrate		"128"			# do not define if quality is defined
+#	format		"44100:16:1"
 #}
 #
 # An example of a httpd output (built-in HTTP streaming server):
