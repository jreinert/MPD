--- conflicted
+++ resolved
@@ -1,4 +1,3 @@
-<<<<<<< HEAD
 ver 0.19 (not yet released)
 * protocol
   - new commands "addtagid", "cleartagid"
@@ -35,7 +34,7 @@
 * new resampler option using libsoxr
 * allow playlist directory without music directory
 * install systemd unit for socket activation
-=======
+
 ver 0.18.9 (not yet released)
 * decoder
   - vorbis: fix linker failure when libvorbis/libogg are static
@@ -43,7 +42,6 @@
   - vorbis: fix another linker failure
 * output
   - pipe: fix hanging child process due to blocked signals
->>>>>>> 5e1e9262
 
 ver 0.18.8 (2014/02/07)
 * decoder
