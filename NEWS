--- conflicted
+++ resolved
@@ -1,4 +1,3 @@
-<<<<<<< HEAD
 ver 0.16 (20??/??/??)
 * protocol:
   - send song modification time to client
@@ -82,13 +81,13 @@
 * obey $(sysconfdir) for default mpd.conf location
 * build with large file support by default
 * require GLib 2.12
-=======
+
+
 ver 0.15.8 (2009/??/??)
 * input:
   - curl: allow rewinding with Icy-Metadata
 * decoders:
   - ffmpeg, flac, vorbis: added more flac/vorbis MIME types
->>>>>>> 4419e5b9
 
 
 ver 0.15.7 (2009/12/27)
