<<<<<<< HEAD
ver 0.16 (20??/??/??)
* protocol:
  - send song modification time to client
  - added "update" idle event
  - removed the deprecated "volume" command
  - added the "findadd" command
  - range support for "delete"
  - "previous" really plays the previous song
  - "addid" with negative position is deprecated
  - "load" supports remote playlists (extm3u, pls, asx, xspf, lastfm://)
  - allow changing replay gain mode on-the-fly
  - omitting the range end is possible
  - "update" checks if the path is malformed
* archive:
  - iso: renamed plugin to "iso9660"
  - zip: renamed plugin to "zzip"
* input:
  - lastfm: obsolete plugin removed
  - ffmpeg: new input plugin using libavformat's "avio" library
* tags:
  - added tags "ArtistSort", "AlbumArtistSort"
  - id3: revised "performer" tag support
  - ape: support album artist, MusicBrainz tags
* decoders:
  - don't try a plugin twice (MIME type & suffix)
  - don't fall back to "mad" unless no plugin matches
  - ffmpeg: support multiple tags
  - ffmpeg: convert metadata to generic format
  - ffmpeg: implement the libavutil log callback
  - sndfile: new decoder plugin based on libsndfile
  - flac: moved CUE sheet support to a playlist plugin
  - flac: support streams without STREAMINFO block
  - mikmod: sample rate is configurable
  - mpg123: new decoder plugin based on libmpg123
  - sidplay: support sub-tunes
  - sidplay: implemented songlength database
  - sidplay: support seeking
  - wavpack: activate 32 bit support
  - wavpack: allow more than 2 channels
  - mp4ff: rename plugin "mp4" to "mp4ff"
  - mp4ff: support tags "album artist", "albumartist", "band"
  - mikmod: fix memory leak
* encoders:
  - twolame: new encoder plugin based on libtwolame
  - flac: new encoder plugin based on libFLAC
  - wave: new encoder plugin for PCM WAV format
* output:
  - recorder: new output plugin for recording radio streams
  - alsa: don't recover on CANCEL
  - alsa: fill period buffer with silence before draining
  - openal: new output plugin
  - pulse: announce "media.role=music"
  - pulse: renamed context to "Music Player Daemon"
  - pulse: connect to server on MPD startup, implement pause
  - jack: require libjack 0.100
  - jack: don't disconnect during pause
  - jack: connect to server on MPD startup
  - jack: added options "client_name", "server_name"
  - jack: clear ring buffers before activating
  - jack: renamed option "ports" to "destination_ports"
  - jack: support more than two audio channels
  - httpd: bind port when output is enabled
  - httpd: added name/genre/website configuration
  - oss: 24 bit support via OSS4
  - win32: new output plugin for Windows Wave
  - wildcards allowed in audio_format configuration
  - consistently lock audio output objects
* player:
  - drain audio outputs at the end of the playlist
* mixers:
  - removed support for legacy mixer configuration
  - reimplemented software volume as mixer+filter plugin
  - per-device software/hardware mixer setting
* commands:
  - added new "status" line with more precise "elapsed time"
* update:
  - automatically update the database with Linux inotify
  - support .mpdignore files in the music directory
  - sort songs by album name first, then disc/track number
  - rescan after metadata_to_use change
* normalize: upgraded to AudioCompress 2.0
  - automatically convert to 16 bit samples
* replay gain:
  - reimplemented as a filter plugin
  - fall back to track gain if album gain is unavailable
  - optionally use hardware mixer to apply replay gain
  - added mode "auto"
* log unused/unknown block parameters
* removed the deprecated "error_file" option
* save state when stopped
* renamed option "--stdout" to "--stderr"
* removed options --create-db and --no-create-db
* state_file: save only if something has changed
* database: eliminated maximum line length
* log: redirect stdout/stderr to /dev/null if syslog is used
* set the close-on-exec flag on all file descriptors
* pcm_volume, pcm_mix: implemented 32 bit support
* support packed 24 bit samples
* CUE sheet support
* support for MixRamp tags
* obey $(sysconfdir) for default mpd.conf location
* build with large file support by default
* added test suite ("make check")
* require GLib 2.12
* added libwrap support
=======
ver 0.15.11 (2010/06/14)
* tags:
  - ape: support album artist
* decoders:
  - mp4ff: support tags "album artist", "albumartist", "band"
  - mikmod: fix memory leak
  - vorbis: handle uri==NULL
  - ffmpeg: fix memory leak
  - ffmpeg: free AVFormatContext on error
  - ffmpeg: read more metadata
  - ffmpeg: fix libavformat 0.6 by using av_open_input_stream()
* playlist: emit IDLE_OPTIONS when resetting single mode
* listen: make get_remote_uid() work on BSD
>>>>>>> 56bf4ede


ver 0.15.10 (2010/05/30)
* input:
  - mms: fix memory leak in error handler
  - mms: initialize the "eof" attribute
* decoders:
  - mad: properly calculate ID3 size without libid3tag


ver 0.15.9 (2010/03/21)
* decoders:
  - mad: fix crash when seeking at end of song
  - mpcdec: fix negative shift on fixed-point samples
  - mpcdec: fix replay gain formula with v8
* playlist: fix single+repeat in random mode
* player: postpone song tags during cross-fade


ver 0.15.8 (2010/01/17)
* input:
  - curl: allow rewinding with Icy-Metadata
* decoders:
  - ffmpeg, flac, vorbis: added more flac/vorbis MIME types
  - ffmpeg: enabled libavformat's file name extension detection
* dbUtils: return empty tag value only if no value was found
* decoder_thread: fix CUE track playback
* queue: don't repeat current song in consume mode


ver 0.15.7 (2009/12/27)
* archive:
  - close archive when stream is closed
  - iso, zip: fixed memory leak in destructor
* input:
  - file: don't fall back to parent directory
  - archive: fixed memory leak in error handler
* tags:
  - id3: fix ID3v1 charset conversion
* decoders:
  - eliminate jitter after seek failure
  - ffmpeg: don't try to force stereo
  - wavpack: allow fine-grained seeking
* mixer: explicitly close all mixers on shutdown
* mapper: fix memory leak when playlist_directory is not set
* mapper: apply filesystem_charset to playlists
* command: verify playlist name in the "rm" command
* database: return multiple tag values per song


ver 0.15.6 (2009/11/18)
* input:
  - lastfm: fixed variable name in GLib<2.16 code path
  - input/mms: require libmms 0.4
* archive:
  - zzip: require libzzip 0.13
* tags:
  - id3: allow 4 MB RIFF/AIFF tags
* decoders:
  - ffmpeg: convert metadata
  - ffmpeg: align the output buffer
  - oggflac: rewind stream after FLAC detection
  - flac: fixed CUE seeking range check
  - flac: fixed NULL pointer dereference in CUE code
* output_thread: check again if output is open on PAUSE
* update: delete ignored symlinks from database
* database: increased maximum line length to 32 kB
* sticker: added fallback for sqlite3_prepare_v2()


ver 0.15.5 (2009/10/18)
* input:
  - curl: don't abort if a packet has only metadata
  - curl: fixed endless loop during buffering
* tags:
  - riff, aiff: fixed "limited range" gcc warning
* decoders:
  - flac: fixed two memory leaks in the CUE tag loader
* decoder_thread: change the fallback decoder name to "mad"
* output_thread: check again if output is open on CANCEL
* update: fixed memory leak during container scan


ver 0.15.4 (2009/10/03)
* decoders:
  - vorbis: revert "faster tag scanning with ov_test_callback()"
  - faad: skip assertion failure on large ID3 tags
  - ffmpeg: use the "artist" tag if "author" is not present
* output:
  - osx: fix the OS X 10.6 build


ver 0.15.3 (2009/08/29)
* decoders:
  - vorbis: faster tag scanning with ov_test_callback()
* output:
  - fix stuttering due to uninitialized variable
* update: don't re-read unchanged container files


ver 0.15.2 (2009/08/15)
* tags:
  - ape: check the tag size (fixes integer underflow)
  - ape: added protection against large memory allocations
* decoders:
  - mad: skip ID3 frames when libid3tag is disabled
  - flac: parse all replaygain tags
  - flac: don't allocate cuesheet twice (memleak)
* output:
  - shout: fixed stuck pause bug
  - shout: minimize the unpause latency
* update: free empty path string (memleak)
* update: free temporary string in container scan (memleak)
* directory: free empty directories after removing them (memleak)


ver 0.15.1 (2009/07/15)
* decoders:
  - flac: fix assertion failure in tag_free() call
* output:
  - httpd: include sys/types.h (fixes Mac OS X)
* commands:
  - don't resume playback when stopping during pause
* database: fixed NULL pointer dereference after charset change
* log: fix double free() bug during shutdown


ver 0.15 (2009/06/23)
* input:
  - parse Icy-Metadata
  - added support for the MMS protocol
  - hide HTTP password in playlist
  - lastfm: new input plugin for last.fm radio (experimental and incomplete!)
  - curl: moved proxy settings to "input" block
* tags:
  - support the "album artist" tag
  - support MusicBrainz tags
  - parse RVA2 tags in mp3 files
  - parse ID3 tags in AIFF/RIFF/WAV files
  - ffmpeg: support new metadata API
  - ffmpeg: added support for the tags comment, genre, year
* decoders:
  - audiofile: streaming support added
  - audiofile: added 24 bit support
  - modplug: another MOD plugin, based on libmodplug
  - mikmod disabled by default, due to severe security issues in libmikmod
  - sidplay: new decoder plugin for C64 SID (using libsidplay2)
  - fluidsynth: new decoder plugin for MIDI files (using libfluidsynth,
    experimental due to shortcomings in libfluidsynth)
  - wildmidi: another decoder plugin for MIDI files (using libwildmidi)
  - flac: parse stream tags
  - mpcdec: support the new libmpcdec SV8 API
  - added configuration option to disable decoder plugins
  - flac: support embedded cuesheets
  - ffmpeg: updated list of supported formats
* audio outputs:
  - added option to disable audio outputs by default
  - wait 10 seconds before reopening after play failure
  - shout: enlarged buffer size to 32 kB
  - null: allow disabling synchronization
  - mvp: fall back to stereo
  - mvp: fall back to 16 bit audio samples
  - mvp: check for reopen errors
  - mvp: fixed default device detection
  - pipe: new audio output plugin which runs a command
  - alsa: better period_time default value for high sample rates
  - solaris: new audio output plugin for Solaris /dev/audio
  - httpd: new audio output plugin for web based streaming, similar to icecast
     but built in.
* commands:
  - "playlistinfo" and "move" supports a range now
  - added "sticker database", command "sticker", which allows clients
     to implement features like "song rating"
  - added "consume" command which removes a song after play
  - added "single" command, if activated, stops playback after current song or
     repeats the song if "repeat" is active.
* mixers:
  - rewritten mixer code to support multiple mixers
  - new pulseaudio mixer
  - alsa: new mixer_index option supports choosing between multiple
    identically-named controls on a device.
* Add audio archive extraction support:
  - bzip2
  - iso9660
  - zip
* the option "error_file" was removed, all messages are logged into
   "log_file"
* support logging to syslog
* fall back to XDG music directory if no music_directory is configured
* failure to read the state file is non-fatal
* --create-db starts the MPD daemon instead of exiting
* playlist_directory and music_directory are optional
* playlist: recalculate the queued song after random is toggled
* playlist: don't unpause on delete
* pause when all audio outputs fail to play
* daemon: ignore "user" setting if already running as that user
* listen: fix broken client IP addresses in log
* listen: bind failure on secondary address is non-fatal
* 24/32 bit audio support
* print available protocols in --version
* fill buffer after seeking
* choose the fallback resampler at runtime
* steps taken towards win32 compatibility
* require glib 2.6 or greater
* built-in documentation using doxygen and docbook


ver 0.14.2 (2009/02/13)
* configure.ac:
  - define HAVE_FFMPEG after all checks
* decoders:
  - ffmpeg: added support for the tags comment, genre, year
  - ffmpeg: don't warn of empty packet output
  - ffmpeg: check if the time stamp is valid
  - ffmpeg: fixed seek integer overflow
  - ffmpeg: enable WAV streaming
  - ffmpeg: added TTA support
  - wavpack: pass NULL if the .wvc file fails to open
  - mikmod: call MikMod_Exit() only in the finish() method
  - aac: fix stream metadata
* audio outputs:
  - jack: allocate ring buffers before connecting
  - jack: clear "shutdown" flag on reconnect
  - jack: reduced sleep time to 1ms
  - shout: fixed memory leak in the mp3 encoder
  - shout: switch to blocking mode
  - shout: use libshout's synchronization
  - shout: don't postpone metadata
  - shout: clear buffer before calling the encoder
* mapper: remove trailing slashes from music_directory
* player: set player error when output device fails
* update: recursively purge deleted directories
* update: free deleted subdirectories

ver 0.14.1 (2009/01/17)
* decoders:
  - mp4: support the writer/composer tag
  - id3: strip leading and trailing whitespace from ID3 tags
  - oggvorbis: fix tremor support
  - oggvorbis: disable seeking on remote files
* audio outputs:
  - jack: allocate default port names (fixes a crash)
* update:
  - refresh stats after update
  - save the database even if it is empty
* input_curl:
  - use select() to eliminate busy loop during connect
  - honour http_proxy_* config directives
  - fix assertion failure on "connection refused"
  - fix assertion failure with empty HTTP responses
* corrected the sample calculation in the fallback resampler
* log: automatically append newline
* fix setenv() conflict on Solaris
* configure.ac: check for pkg-config before using it
* fix minor memory leak in decoder_tag()
* fix cross-fading bug: it used to play some chunks of the new song twice
* playlist
  - fix assertion failure during playlist load
  - implement Fisher-Yates shuffle properly
  - safely search the playlist for deleted song
* use custom PRNG for volume dithering (speedup)
* detect libid3tag without pkg-config

ver 0.14 (2008/12/25)
* audio outputs:
  - wait 10 seconds before reopening a failed device
  - fifo: new plugin
  - null: new plugin
  - shout: block while trying to connect instead of failing
  - shout: new timeout parameter
  - shout: support mp3 encoding and the shoutcast protocol
  - shout: send silence during pause, so clients don't get disconnected
* decoders:
  - ffmpeg: new plugin
  - wavpack: new plugin
  - aac: stream support added
  - mod: disabled by default due to critical bugs in all libmikmod versions
* commands:
  - "addid" takes optional second argument to specify position
  - "idle" notifies the client when a notable change occurs
* Zeroconf support using Bonjour
* New zeroconf_enabled option so that Zeroconf support can be disabled
* Stop the player/decode processes when not playing to allow the CPU to sleep
* Fix a bug where closing an ALSA dmix device could cause MPD to hang
* Support for reading ReplayGain from LAME tags on MP3s
* MPD is now threaded, which greatly improves performance and stability
* memory usage reduced by merging duplicate tags in the database
* support connecting via unix domain socket
* allow authenticated local users to add any local file to the playlist
* 24 bit audio support
* optimized PCM conversions and dithering
* much code has been replaced by using GLib
* the HTTP client has been replaced with libcurl
* symbolic links in the music directory can be disabled; the default
  is to ignore symlinks pointing outside the music directory

ver 0.13.0 (2007/5/28)
* New JACK audio output
* Support for "file" as an alternative to "filename" in search, find, and list
* FLAC 1.1.3 API support
* New playlistadd command for adding to stored playlists
* New playlistclear command for clearing stored playlists
* Fix a bug where "find any" and "list <type> any" wouldn't return any results
* Make "list any" return an error instead of no results and an OK
* New gapless_mp3_playback option to disable gapless MP3 playback
* Support for seeking HTTP streams
* Zeroconf support using Avahi
* libsamplerate support for high quality audio resampling
* ID3v2 "Original Artist/Performer" tag support
* New playlistsearch command for searching the playlist (similar to "search")
* New playlistfind command for finding songs in the playlist (similar to "find")
* libmikmod 3.2.0 beta support
* New tagtypes command for retrieving a list of available tag types
* Fix a bug where no ACK was returned if loading a playlist failed
* Fix a bug where db_update in stats would be 0 after initial database creation
* New count command for getting stats on found songs (similar to "find")
* New playlistmove command for moving songs in stored playlists
* New playlistdelete command for deleting songs from stored playlists
* New rename command for renaming stored playlists
* Increased default buffer_before_play from 0% to 10% to prevent skipping
* Lots of bug fixes, cleaned up code, and performance improvements

ver 0.12.2 (2007/3/20)
* Fix a bug where clients could cause MPD to segfault

ver 0.12.1 (2006/10/10)
* Fix segfault when scanning an MP3 that has a Xing tag with 0 frames
* Fix segfault when there's no audio output specified and one can't be detected
* Fix handling of escaping in quotes
* Allow a quality of -1 to be specified for shout outputs
* A few minor cleanups

ver 0.12.0 (2006/9/22)
* New audio output code which supports:
  * A plugin-like architecture
  * Non-libao ("native") outputs:
    * ALSA
    * OSS
    * OS X
    * Media MVP
    * PulseAudio
    * Shout (Icecast or Shoutcast)
  * Playing through multiple outputs at once
  * Enabling/disabling outputs while MPD is running
  * Saving output state (enabled/disabled) to the state_file
* OggFLAC support
* Musepack support
* Gapless MP3 playback
* MP3 ReplayGain support (using ID3v2 tags only)
* Support for MP2 files if MP3 support is enabled
* Composer, Performer, Comment, and Disc metadata support
* New outputs command for listing available audio outputs
* New enableoutput and disableoutput commands for enabling/disabling outputs
* New plchangesposid command for a stripped down version of plchanges
* New addid command for adding to the playlist and returning a song ID
* New commands and notcommands commands for checking available commands
* Can now specify any supported metadata type or "any" in search, find, and list
* New volume_normalization parameter for enabling Audio Compress normalization
* New metadata_to_use parameter for choosing supported metadata types
* New pid_file parameter for saving the MPD process ID to the specified file
* The db_file parameter is now required
* The port parameter is now optional (defaults to 6600)
* Can specify bind_to_address multiple times
* New --kill argument for killing MPD if pid_file is specified
* Removed --update-db argument (use the update function in your client instead)
* New mpdconf.example
* New mpd.conf man page 
* Removed bundled libmad and libid3tag
* Lots of bug fixes, cleaned up code, and performance improvements

ver 0.11.5 (2004/11/1)
1) New id3v1_encoding config option to configure the id3v1 tag encoding (patch
from dottedmag)
2) Strip '\r' from m3u playlists (thank you windows)
3) Use random() instead of rand() for playlist randomizing
4) Fix a bug trying skipping some commented lines in m3u playlist files
5) Fix a bug when fetching metadata from streams that may cause certain
weirdnesses
6) Fix a bug where replaygain preamp was used on files w/o replaygain tags
7) Fix a busy loop when trying to prebuffer a nonexistant or missing stream
8) Fix a bug in forgetting to remove leading ' ' in content-type for http
streams
9) Check for ice-name in http headers
10) Be sure the strip all '\n' chars in tags
11) Set $HOME env variable when setuid'ing, this should fix the /root/.mcop
errors triggered by arts/libao

ver 0.11.4 (2004/7/26)
1) Fixed a segfault when decoding mp3's with corrupt id3v2 tags
2) Fixed a memory leak when encountering id3v2 tags in mp3 decoder

ver 0.11.3 (2004/7/21)
1) Add support for http authentication for streams
2) Added replaygain pre-amp support
3) Better error handling for fread() in inputStream_file
4) Fixed a bug so that when a freeAllInterfaces is called, it sets
max_interface_connections to 0.  This prevents potential segfaults and other
nastiness for forked processes, like the player and update-er (do to
interfacePrintWithFD()).
5) Allow blockingWrite() to handle errors more gracefully (for example, if the
disc is full, and thus the write() fails or can't be completed, we just skip
this write() and continue, instead of getting stuck in an infinite loop until
the write() becomes successful)
6) Updated mpdconf.example from sbh/avuton
7) If "user" is specified, then convert ~ in paths to the user's home path
specified by "user" config paramter (not the actual current user running mpd).

ver 0.11.2 (2004/7/5) 
1) Work around in computing total time for mp3's whose first valid mpeg frame is
not layer III
2) Fix mp3 and mp4 decoders when seeking past the end of the file
3) Fix replaygain for flac and vorbis
4) Fix memory leaks in flac decoder (from normalperson)
5) Fix Several other bugs in playlist.c and directory.c (from normalperson)

ver 0.11.1 (2004/6/24)
1) Fix a bug that caused "popping" at the beginning of mp3's
2) Fix playlistid command
3) Fix move commands so they don't mess up the song id's
4) Added support for HTTP Proxy
5) Detect and skip recursive links in the music directory
6) Fix addPathToDB() so updating on a specific path doesn't exist correctly adds
the parent directories to the DB

ver 0.11.0 (2004/6/18)
1) Support for playing mp3 and Ogg Vorbis streams
2) Non-blocking Update
3) Replaygain support for Ogg Vorbis and FLAC (by Eric Moore aka AliasMrJones)
4) audio_output_format option that allows for all audio output to be converted
to a format compatible with any sound card
5) Own routines for to always support UTF-8 <-> ISO-8859-1 conversion
6) Added "Id" and "Pos" metadata for songs in playlist
7) Added commands: plchanges, currentsong, playid, seekid, playlistid, moveid,
swapid, deleteid
8) UTF-8 validation of all tags
9) Update specific files/directories (for fast, incremental updating)
10) Added ACK error codes
11) Mod file support
12) Added command_list_ok_begin
13) Play after stop resumes from last position in the playlist
14) Play while pause resumes playback
15) Better signal handling by mackstann
16) Cleanup decoder interface (now called InputPlugins)
17) --create-db no long starts the daemon
18) --no-daemon outputs to log files
19) --stdout sends output to stdout/stderr
20) Default port is now 6600
21) Lots of other cleanups and Bugfixes

ver 0.10.4 (2004/5/26)
1) Fix configure problems on OpenBSD with langinfo and iconv
2) Fix an infinte loop when writing to an interface and it has expired
3) Fix a segfault in decoding flac's
4) Ingore CRC stuff in mp3's since some encoders did not compute the CRC
correctly
5) Fix a segfault in processing faulty mp4 metadata

ver 0.10.3 (2004/4/2)
1) Fix a segfault when a blanck line is sent from a client
2) Fix for loading playlists on platforms where char is unsigned
3) When pausing, release audio device after we say pause is successful (this
makes pause appear to not lag)
4) When returning errors for unknown types by player, be sure to copy the
filename
5) add --disable-alsa for disabling alsa mixer support
6) Use select() for a portable usleep()
7) For alsa mixer, default to "Master' element, not first element

ver 0.10.2 (2004/3/25)
1) Add suport for AAC
2) Substitute '\n' with ' ' in tag info
3) Remove empty directories from db
4) Resume from current position in song when using state file
5) Pause now closes the music device, and reopens it on resuming
6) Fix unnecessary big endian byte swapping
7) If locale is "C" or "POSIX", then use ISO-8859-1 as the fs charset
8) Fix a bug where alsa mixer wasn't detecting volume changes
9) For alsa and software mixer, show volume to be the same as it was set (even
if its not the exact volume)
10) Report bitrate for wave files
11) Compute song length of CBR mp3's more accurately

ver 0.10.1 (2004/3/7)
1) Check to see if we need to add "-lm" when linking mpd
2) Fix issues with skipping bad frames in an mp3 (this way we get the correct
samplerate and such)
3) Fix crossfading bug with ogg's
4) Updated libmad and libid3tag included w/ source to 0.15.1b

ver 0.10.0 (2004/3/3)
1) Use UTF-8 for all client communications
2) Crossfading support
3) Password Authentication (all in plaintext)
4) Software mixer
5) Buffer Size is configurable
6) Reduced Memory consumption (use directory tree for search and find)
7) Bitrate support for Flac
8) setvol command (deprecates volume command)
9) add command takes directories
10) Path's in config file now work with ~
11) Add samplerate,bits, and channels to status
12) Reenable playTime in stats display
13) Fix a segfault when doing: add ""
14) Fix a segfault with flac vorbis comments simply being "="
15) Fix a segfault/bug in queueNextSong with repeat+random
16) Fix a bug, where one process may segfault, and cause more processes to spawn
w/o killing ones that lost their parent.
17) Fix a bug when the OSS device was unable to fetch the current volume,
it would close the device (when it maybe previously closed by the exact same
code)
18) command.c cleanup by mackstann
19) directory.c and command.c cleanup by tw-nym

ver 0.9.4 (2004/1/21)
1) Fix a bug where updated tag info wasn't being detected
2) Set the default audio write size to 1024 bytes (should decrease cpu load a
bit on some machines).
3) Make audio write size configurable via "audio_write_size" config option
4) Tweak output buffer size for connections by detecting the kernel output
buffer size.

ver 0.9.3 (2003/10/31)
1) Store total time/length of songs in db and display in *info commands
2) Display instantaneous bitrate in status command
3) Add Wave Support using libaudiofile (Patch from normalperson)
4) Command code cleanup (Patch from tw-nym)
5) Optimize listing of playlists (10-100x faster)
6) Optimize interface output (write in 4kB chunks instead of on every '\n')
7) Fix bug that prevented rm command from working
8) Fix bug where deleting current song skips the next song
9) Use iconv to convert vorbis comments from UTF-8 to Latin1

ver 0.9.2 (2003/10/6)
1) Fix FreeBSD Compilation Problems
2) Fix bug in move command
3) Add mixer_control options to configure which mixer control/device mpd
controls
4) Randomize on play -1
5) Fix a bug in toggling repeat off and at the end of the playlist

ver 0.9.1 (2003/9/30)
1) Fix a statement in the middle of declarations in listen.c, causes error for
gcc 2.7

ver 0.9.0 (2003/9/30)
1) Random play mode
2) Alsa Mixer Support
3) Save and Restore "state"
4) Default config file locations (.mpdconf and /etc/mpd.conf)
5) Make db file locations configurable
6) Move songs around in the playlist
7) Gapless playback
8) Use Xing tags for mp3's
9) Remove stop_on_error
10) Seeking support
11) Playlists can be loaded and deleted from subdirectories
12) Complete rewrite of player layer (fork()'s only once, opens and closes
audio device as needed).
13) Eliminate use and dependence of SIGIO
14) IPv6 support
15) Solaris compilations fixes
16) Support for different log levels
17) Timestamps for log entries
18) "user" config parameter for setuid (patch from Nagilum)
19) Other misc features and bug fixes

ver 0.8.7 (2003/9/3)
1) Fix a memory leak.  When closing a interface, was called close() on the fd
instead of calling fclose() on the fp that was opened with fdopen().

ver 0.8.6 (2003/8/25)
1) Fix a memory leak when a buffered existed, and a connection was unexpectedly
closed, and i wasn't free'ing the buffer apropriatly.

ver 0.8.5 (2003/8/17)
1) Fix a bug where an extra end of line is returned when attempting to play a
non existing file.  This causes parsing errors for clients.

ver 0.8.4 (2003/8/13)
1) Fix a bug where garbage is returned with errors in "list" command

ver 0.8.3 (2003/8/12) 
1) Fix a compilation error on older linux systems
2) Fix a bug in searching by title
3) Add "list" command
4) Add config options for specifying libao driver/plugin and options
5) Add config option to specify which address to bind to
6) Add support for loading and saving absolute pathnames in saved playlists
7) Playlist no longer creates duplicate entries for song data (more me
efficient)
8) Songs deleted from the db are now removed for the playlist as well

ver 0.8.2 (2003/7/22)
1) Increased the connection que for listen() from 0 to 5
2) Cleanup configure makefiles so that mpd uses MPD_LIBS and MPD_CFLAGS
rather than LIBS and CFLAGS
3) Put a cap on the number of commands per command list
4) Put a cap on the maximum number of buffered output lines
5) Get rid of TIME_WAIT/EADDRINUSE socket problem
6) Use asynchronious IO (i.e. trigger SIGIO instead so we can sleep in
select() calls longer)

ver 0.8.1 (2003/7/11)
1) FreeBSD fixes
2) Fix for rare segfault when updating
3) Fix bug where client was being hungup on when done playing current song
4) Fix bug when playing flac's where it incorrectly reports an error
5) Make stop playlist on error configurable
6) Configure checks for installed libmad and libid3tag and uses those if found
7) Use buffer->finished in *_decode's instead of depending on catching signals

ver 0.8.0 (2003/7/6)
1) Flac support
2) Make playlist max length configurable
3) New backward compatible status (backward compatible for 0.8.0 on)
4) listall command now can take a directory as an argument
5) Buffer rewritten to use shared memory instead of sockets
6) Playlist adding done using db
7) Add sort to list, and use binary search for finding
8) New "stats" command
9) Command list (for faster adding of large batches of files)
10) Add buffered chunks before play
11) Useful error reporting to clients (part of status command)
12) Use libid3tag for reading id3 tags (more stable)
13) Non-blocking output to clients
14) Fix bug when removing items from directory
15) Fix bug when playing mono mp3's
16) Fix bug when attempting to delete files when using samba
17) Lots of other bug fixes I can't remember

ver 0.7.0 (2003/6/20)
1) use mad instead of mpg123 for mp3 decoding
2) volume support
3) repeate playlist support
4) use autoconf/automake (i.e. "configure")
5) configurable max connections

ver 0.6.2 (2003/6/11)
1) Buffer support for ogg
2) new config file options: "connection_timeout" and "mpg123_ignore_junk"
3) new commands: "next", "previous", and "listall"
Thanks to Niklas Hofer for "next" and "previous" patches!
4) Search by filename
5) bug fix for pause when playing mp3's

ver 0.6.1 (2003/5/29)
1) Add conf file support
2) Fix a bug when doing mp3stop (do wait3(NULL,WNOHANG|WUNTRACED,NULL))
3) Fix a bug when fork'ing, fflush file buffers before forking so the
child doesn't print the same stuff in the buffer.

ver 0.6.0 (2003/5/25)
1) Add ogg vorbis support
2) Fix two bugs relating to tables, one for search by title, and one where we
freed the tables before directories, causing a segfault
3) The info command has been removed.

ver 0.5.0-0.5.2
Initial release(s).  Support for MP3 via mpg123<|MERGE_RESOLUTION|>--- conflicted
+++ resolved
@@ -1,4 +1,3 @@
-<<<<<<< HEAD
 ver 0.16 (20??/??/??)
 * protocol:
   - send song modification time to client
@@ -21,7 +20,7 @@
 * tags:
   - added tags "ArtistSort", "AlbumArtistSort"
   - id3: revised "performer" tag support
-  - ape: support album artist, MusicBrainz tags
+  - ape: MusicBrainz tags
 * decoders:
   - don't try a plugin twice (MIME type & suffix)
   - don't fall back to "mad" unless no plugin matches
@@ -39,8 +38,6 @@
   - wavpack: activate 32 bit support
   - wavpack: allow more than 2 channels
   - mp4ff: rename plugin "mp4" to "mp4ff"
-  - mp4ff: support tags "album artist", "albumartist", "band"
-  - mikmod: fix memory leak
 * encoders:
   - twolame: new encoder plugin based on libtwolame
   - flac: new encoder plugin based on libFLAC
@@ -104,7 +101,8 @@
 * added test suite ("make check")
 * require GLib 2.12
 * added libwrap support
-=======
+
+
 ver 0.15.11 (2010/06/14)
 * tags:
   - ape: support album artist
@@ -118,7 +116,6 @@
   - ffmpeg: fix libavformat 0.6 by using av_open_input_stream()
 * playlist: emit IDLE_OPTIONS when resetting single mode
 * listen: make get_remote_uid() work on BSD
->>>>>>> 56bf4ede
 
 
 ver 0.15.10 (2010/05/30)
