--- conflicted
+++ resolved
@@ -1,4 +1,3 @@
-<<<<<<< HEAD
 ver 0.18 (2012/??/??)
 * decoder:
   - adplug: new decoder plugin using libadplug
@@ -17,9 +16,6 @@
 
 
 ver 0.17.4 (2013/??/??)
-=======
-ver 0.17.4 (2013/04/08)
->>>>>>> 0a9c7ff6
 * protocol:
   - allow to omit END in ranges (START:END)
   - don't emit IDLE_PLAYER before audio format is known
